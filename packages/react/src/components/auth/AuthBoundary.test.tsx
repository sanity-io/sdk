import {AuthStateType} from '@sanity/sdk'
import {render, screen, waitFor} from '@testing-library/react'
import React from 'react'
import {type FallbackProps} from 'react-error-boundary'
import {beforeEach, describe, expect, it, type MockInstance, vi} from 'vitest'

import {ResourceProvider} from '../../context/ResourceProvider'
import {useAuthState} from '../../hooks/auth/useAuthState'
<<<<<<< HEAD
import * as utils from '../utils'
=======
import {useLoginUrl} from '../../hooks/auth/useLoginUrl'
import {useVerifyOrgProjects} from '../../hooks/auth/useVerifyOrgProjects'
>>>>>>> 08b45828
import {AuthBoundary} from './AuthBoundary'

// Mock hooks
vi.mock('../../hooks/auth/useAuthState', () => ({
  useAuthState: vi.fn(() => 'logged-out'),
}))
vi.mock('../../hooks/auth/useLoginUrl')
vi.mock('../../hooks/auth/useVerifyOrgProjects')
vi.mock('../../hooks/auth/useHandleAuthCallback', () => ({
  useHandleAuthCallback: vi.fn(() => async () => {}),
}))
vi.mock('../../hooks/auth/useLogOut', () => ({
  useLogOut: vi.fn(() => async () => {}),
}))
vi.mock('../../hooks/auth/useLoginUrl', () => ({
  useLoginUrl: vi.fn(() => 'https://sanity.io/login'),
}))

// Mock AuthError throwing scenario
vi.mock('./AuthError', async (importOriginal) => {
  const actual = await importOriginal<typeof import('./AuthError')>()
  return {
    ...actual,
    AuthError: class MockAuthError extends Error {
      constructor(error: Error) {
        super(error.message)
        this.name = 'AuthError'
        this.cause = error
      }
    },
  }
})

// Mock ErrorBoundary with a functional component and state simulation
vi.mock('react-error-boundary', async (importOriginal) => {
  // eslint-disable-next-line @typescript-eslint/no-explicit-any
  const original = await importOriginal<any>()

  // Functional mock that catches render errors
  class MockErrorBoundaryComponent extends React.Component<
    {
      children: React.ReactNode
      FallbackComponent?: React.ComponentType<FallbackProps>
      onError?: (error: Error, errorInfo: React.ErrorInfo) => void
      // Add any other props your actual ErrorBoundary might use
    },
    {error: Error | null}
  > {
    // eslint-disable-next-line @typescript-eslint/no-explicit-any
    constructor(props: any) {
      super(props)
      this.state = {error: null}
    }

    // Static methods don't use override
    static getDerivedStateFromError(error: Error) {
      // Update state so the next render will show the fallback UI.
      return {error}
    }

    override componentDidCatch(error: Error, errorInfo: React.ErrorInfo) {
      // You can also log the error to an error reporting service
      this.props.onError?.(error, errorInfo)
    }

    override render() {
      if (this.state.error && this.props.FallbackComponent) {
        // You can render any custom fallback UI
        return (
          <this.props.FallbackComponent
            error={this.state.error}
            resetErrorBoundary={() => this.setState({error: null})}
          />
        )
      }
      if (this.state.error && !this.props.FallbackComponent) {
        return <div>Caught Error (No Fallback Provided)</div>
      }

      return this.props.children
    }
  }

  return {
    ...original,
    ErrorBoundary: MockErrorBoundaryComponent, // Use the class component mock
    useErrorHandler: vi.fn(),
  }
})

// Mock isInIframe
vi.mock('../utils', () => ({
  isInIframe: vi.fn(() => false),
}))

describe('AuthBoundary', () => {
  let consoleErrorSpy: MockInstance
<<<<<<< HEAD
  let originalLocation: Location
=======
  const mockUseAuthState = vi.mocked(useAuthState)
  const mockUseLoginUrl = vi.mocked(useLoginUrl)
  const mockUseVerifyOrgProjects = vi.mocked(useVerifyOrgProjects)
  const testProjectIds = ['proj-test'] // Example project ID for tests
>>>>>>> 08b45828

  beforeEach(() => {
    vi.clearAllMocks()
    consoleErrorSpy = vi.spyOn(console, 'error').mockImplementation(() => {})
<<<<<<< HEAD

    // Save original location and mock it
    originalLocation = window.location
    // @ts-expect-error - partial implementation
    delete window.location
    window.location = new URL('https://example.com') as unknown as Location
=======
    // Default mocks
    // eslint-disable-next-line @typescript-eslint/no-explicit-any
    mockUseAuthState.mockReturnValue({type: AuthStateType.LOGGED_IN} as any)
    mockUseLoginUrl.mockReturnValue('http://example.com/login')
    // Default mock for useVerifyOrgProjects - returns null (no error)
    mockUseVerifyOrgProjects.mockImplementation(() => null)
>>>>>>> 08b45828
  })

  afterEach(() => {
    consoleErrorSpy?.mockRestore()
    // Restore original location
    window.location = originalLocation
    vi.restoreAllMocks()
  })

  describe('bridge script loading', () => {
    it('does not load bridge script when not in iframe', async () => {
      // Reset modules to ensure a fresh module environment
      vi.resetModules()

      // Mock document methods
      const appendChildSpy = vi.spyOn(document.head, 'appendChild')

      // Mock conditions to prevent script loading
      vi.spyOn(utils, 'isInIframe').mockReturnValue(false)

      // Import the module to trigger the code
      await import('./AuthBoundary')

      // Verify no script was added
      expect(appendChildSpy).not.toHaveBeenCalled()
    })

    it('does not load bridge script when core script is already loaded', async () => {
      // Reset modules to ensure a fresh module environment
      vi.resetModules()

      // Mock document methods
      const appendChildSpy = vi.spyOn(document.head, 'appendChild')

      // Mock conditions to prevent script loading (in iframe but script already loaded)
      vi.spyOn(utils, 'isInIframe').mockReturnValue(true)
      vi.spyOn(document, 'querySelector').mockReturnValue(document.createElement('div'))

      // Import the module to trigger the code
      await import('./AuthBoundary')

      // Verify no script was added
      expect(appendChildSpy).not.toHaveBeenCalled()
    })
  })

  it('redirects to the sanity.io/login url when authState="logged-out" and not in iframe', async () => {
    // Mock isInIframe to return false
    vi.spyOn(utils, 'isInIframe').mockReturnValue(false)

    vi.mocked(useAuthState).mockReturnValue({
      type: AuthStateType.LOGGED_OUT,
      isDestroyingSession: false,
    })

    render(
      <ResourceProvider fallback={null}>
        <AuthBoundary projectIds={testProjectIds}>Protected Content</AuthBoundary>
      </ResourceProvider>,
    )

    // Wait for the redirect to happen
    await waitFor(() => {
      expect(window.location.href).toBe('https://sanity.io/login')
    })
  })

  it('does not redirect when authState="logged-out" and in iframe', async () => {
    // Mock isInIframe to return true
    vi.spyOn(utils, 'isInIframe').mockReturnValue(true)

    vi.mocked(useAuthState).mockReturnValue({
      type: AuthStateType.LOGGED_OUT,
      isDestroyingSession: false,
    })

    const {container} = render(
      <ResourceProvider fallback={null}>
        <AuthBoundary>Protected Content</AuthBoundary>
      </ResourceProvider>,
    )

    // Ensure no redirect happened
    expect(window.location.href).toBe('https://example.com/')
    // Should render null for logged-out state
    expect(container.innerHTML).toBe('')
  })

  it('renders the empty LoginCallback component when authState="logging-in"', () => {
    vi.mocked(useAuthState).mockReturnValue({
      type: AuthStateType.LOGGING_IN,
      isExchangingToken: false,
    })
    const {container} = render(
      <ResourceProvider fallback={null}>
        <AuthBoundary projectIds={testProjectIds}>Protected Content</AuthBoundary>
      </ResourceProvider>,
    )

    // The callback screen renders null check that it renders nothing
    expect(container.innerHTML).toBe('')
    expect(screen.queryByText('Protected Content')).not.toBeInTheDocument()
  })

  it('renders children when authState="logged-in"', () => {
    vi.mocked(useAuthState).mockReturnValue({
      type: AuthStateType.LOGGED_IN,
      currentUser: null,
      token: 'exampleToken',
    })
    render(
      <ResourceProvider fallback={null}>
        <AuthBoundary projectIds={testProjectIds}>Protected Content</AuthBoundary>
      </ResourceProvider>,
    )

    expect(screen.getByText('Protected Content')).toBeInTheDocument()
  })

  it('shows the LoginError (via ErrorBoundary) when authState="error"', async () => {
    vi.mocked(useAuthState).mockReturnValue({
      type: AuthStateType.ERROR,
      error: new Error('test error'),
    })
    render(
      <ResourceProvider fallback={null}>
        <AuthBoundary projectIds={testProjectIds}>Protected Content</AuthBoundary>
      </ResourceProvider>,
    )

    // The AuthBoundary should throw an AuthError internally
    // and then display the LoginError component as the fallback.
    await waitFor(() => {
      expect(screen.getByText('Authentication Error')).toBeInTheDocument()
      expect(
        screen.getByText('Please try again or contact support if the problem persists.'),
      ).toBeInTheDocument()
    })
  })

<<<<<<< HEAD
  it('throws error for invalid auth state', () => {
    // Create a mock with an invalid auth state type that will trigger the default case
    vi.mocked(useAuthState).mockReturnValue({
      // @ts-expect-error - intentionally creating an invalid state to test error handling
      type: 'INVALID_STATE',
    })

    // Capture and verify the error
    expect(() => {
      render(
        <ResourceProvider fallback={null}>
          <AuthBoundary>Protected Content</AuthBoundary>
        </ResourceProvider>,
      )
    }).toThrow('Invalid auth state: INVALID_STATE')
  })
=======
  it('renders children when logged in and org verification passes', () => {
    render(
      <ResourceProvider fallback={null}>
        <AuthBoundary projectIds={testProjectIds}>Protected Content</AuthBoundary>
      </ResourceProvider>,
    )
    expect(screen.getByText('Protected Content')).toBeInTheDocument()
  })

  it('throws AuthError via AuthSwitch when org verification fails (verifyOrganization=true)', async () => {
    const orgErrorMessage = 'Organization mismatch!'
    // eslint-disable-next-line @typescript-eslint/no-explicit-any
    mockUseAuthState.mockReturnValue({type: AuthStateType.LOGGED_IN} as any)
    // Mock specific return value for this test
    mockUseVerifyOrgProjects.mockImplementation((disabled, pIds) => {
      // Expect verification to be enabled (disabled=false) and projectIds to match
      if (!disabled && pIds === testProjectIds) {
        return orgErrorMessage
      }
      return null // Default case
    })

    // Need to catch the error thrown during render. ErrorBoundary mock handles this.
    render(
      <AuthBoundary verifyOrganization={true} projectIds={testProjectIds}>
        <div>Protected Content</div>
      </AuthBoundary>,
    )

    // The ErrorBoundary's FallbackComponent should be rendered
    // Check if the text rendered by the mocked LoginError component is present
    await waitFor(() => {
      // AuthSwitch throws ConfigurationError, ErrorBoundary catches and renders LoginErrorComponent mock
      // Check for title and description separately as rendered by LoginError
      expect(screen.getByText('Configuration Error')).toBeInTheDocument() // Check title
      expect(screen.getByText(orgErrorMessage)).toBeInTheDocument() // Check description (the error message)
    })
  })

  it('does NOT throw AuthError when org verification fails but verifyOrganization=false', () => {
    const orgErrorMessage = 'Organization mismatch!'
    // eslint-disable-next-line @typescript-eslint/no-explicit-any
    mockUseAuthState.mockReturnValue({type: AuthStateType.LOGGED_IN} as any)
    // Mock specific return value for this test
    mockUseVerifyOrgProjects.mockImplementation((disabled, pIds) => {
      // Expect verification to be disabled (disabled=true) and projectIds to match
      if (disabled && pIds === testProjectIds) {
        // Hook should return null when disabled, but we mock based on call
        return orgErrorMessage
      }
      return null // Default case
    })

    render(
      <AuthBoundary verifyOrganization={false} projectIds={testProjectIds}>
        <div>Protected Content</div>
      </AuthBoundary>,
    )

    // Should render children because verification is disabled
    expect(screen.getByText('Protected Content')).toBeInTheDocument()
    // Error fallback should not be rendered
    expect(screen.queryByText(/Login Error/)).not.toBeInTheDocument()
  })

  it('throws AuthError via AuthSwitch when auth state is ERROR', async () => {
    const authErrorMessage = 'Some authentication error'

    mockUseAuthState.mockReturnValue({
      type: AuthStateType.ERROR,
      error: new Error(authErrorMessage),
      // eslint-disable-next-line @typescript-eslint/no-explicit-any
    } as any)
    mockUseVerifyOrgProjects.mockReturnValue(null) // Org verification passes or is irrelevant
    mockUseVerifyOrgProjects.mockImplementation(() => null)

    render(
      <AuthBoundary projectIds={testProjectIds}>
        <div>Protected Content</div>
      </AuthBoundary>,
    )

    await waitFor(() => {
      // AuthSwitch throws AuthError, ErrorBoundary catches and renders LoginErrorComponent mock
      // Check for the generic title and description rendered by LoginError for AuthError
      expect(screen.getByText('Authentication Error')).toBeInTheDocument()
      expect(
        screen.getByText('Please try again or contact support if the problem persists.'),
      ).toBeInTheDocument()
    })
  })

  // Add more tests for logged out state, redirects, etc.
>>>>>>> 08b45828
})<|MERGE_RESOLUTION|>--- conflicted
+++ resolved
@@ -6,28 +6,20 @@
 
 import {ResourceProvider} from '../../context/ResourceProvider'
 import {useAuthState} from '../../hooks/auth/useAuthState'
-<<<<<<< HEAD
 import * as utils from '../utils'
-=======
-import {useLoginUrl} from '../../hooks/auth/useLoginUrl'
 import {useVerifyOrgProjects} from '../../hooks/auth/useVerifyOrgProjects'
->>>>>>> 08b45828
 import {AuthBoundary} from './AuthBoundary'
 
 // Mock hooks
 vi.mock('../../hooks/auth/useAuthState', () => ({
   useAuthState: vi.fn(() => 'logged-out'),
 }))
-vi.mock('../../hooks/auth/useLoginUrl')
 vi.mock('../../hooks/auth/useVerifyOrgProjects')
 vi.mock('../../hooks/auth/useHandleAuthCallback', () => ({
   useHandleAuthCallback: vi.fn(() => async () => {}),
 }))
 vi.mock('../../hooks/auth/useLogOut', () => ({
   useLogOut: vi.fn(() => async () => {}),
-}))
-vi.mock('../../hooks/auth/useLoginUrl', () => ({
-  useLoginUrl: vi.fn(() => 'https://sanity.io/login'),
 }))
 
 // Mock AuthError throwing scenario
@@ -109,33 +101,25 @@
 
 describe('AuthBoundary', () => {
   let consoleErrorSpy: MockInstance
-<<<<<<< HEAD
   let originalLocation: Location
-=======
   const mockUseAuthState = vi.mocked(useAuthState)
-  const mockUseLoginUrl = vi.mocked(useLoginUrl)
   const mockUseVerifyOrgProjects = vi.mocked(useVerifyOrgProjects)
   const testProjectIds = ['proj-test'] // Example project ID for tests
->>>>>>> 08b45828
 
   beforeEach(() => {
     vi.clearAllMocks()
     consoleErrorSpy = vi.spyOn(console, 'error').mockImplementation(() => {})
-<<<<<<< HEAD
 
     // Save original location and mock it
     originalLocation = window.location
     // @ts-expect-error - partial implementation
     delete window.location
     window.location = new URL('https://example.com') as unknown as Location
-=======
     // Default mocks
     // eslint-disable-next-line @typescript-eslint/no-explicit-any
     mockUseAuthState.mockReturnValue({type: AuthStateType.LOGGED_IN} as any)
-    mockUseLoginUrl.mockReturnValue('http://example.com/login')
     // Default mock for useVerifyOrgProjects - returns null (no error)
     mockUseVerifyOrgProjects.mockImplementation(() => null)
->>>>>>> 08b45828
   })
 
   afterEach(() => {
@@ -276,7 +260,6 @@
     })
   })
 
-<<<<<<< HEAD
   it('throws error for invalid auth state', () => {
     // Create a mock with an invalid auth state type that will trigger the default case
     vi.mocked(useAuthState).mockReturnValue({
@@ -293,7 +276,7 @@
       )
     }).toThrow('Invalid auth state: INVALID_STATE')
   })
-=======
+
   it('renders children when logged in and org verification passes', () => {
     render(
       <ResourceProvider fallback={null}>
@@ -387,5 +370,4 @@
   })
 
   // Add more tests for logged out state, redirects, etc.
->>>>>>> 08b45828
 })