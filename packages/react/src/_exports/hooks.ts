--- conflicted
+++ resolved
@@ -29,12 +29,8 @@
   type UsePreviewOptions,
   type UsePreviewResults,
 } from '../hooks/preview/usePreview'
-<<<<<<< HEAD
 export {useProject} from '../hooks/project/useProject'
 export {useProjects} from '../hooks/project/useProjects'
 export {type SanityProject} from '@sanity/sdk'
-export {type CurrentUser} from '@sanity/sdk'
-=======
 export {type CurrentUser, type DocumentHandle} from '@sanity/sdk'
-export {type SanityDocument} from '@sanity/types'
->>>>>>> 5625e628
+export {type SanityDocument} from '@sanity/types'