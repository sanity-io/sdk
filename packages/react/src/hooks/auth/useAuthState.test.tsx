<<<<<<< HEAD
import {type AuthState, type AuthStore, getAuthStore, type SanityInstance} from '@sanity/sdk'
=======
import {type AuthState, type AuthStore, createSanityInstance, getAuthStore} from '@sanity/sdk'
>>>>>>> b490d861
import {renderHook} from '@testing-library/react'
import {describe, expect, it, vi} from 'vitest'

import * as context from '../context/useSanityInstance'
import {useAuthState} from './useAuthState'

// Mock dependencies
vi.mock('@sanity/sdk')
vi.mock('../context/useSanityInstance')

const createMockAuthStore = (authState: AuthState): AuthStore => ({
  authState: {
    getState: () => authState,
    getInitialState: () => authState,
    subscribe: vi.fn(),
  },
  tokenState: {
    getState: vi.fn(),
    getInitialState: vi.fn(),
    subscribe: vi.fn(),
  },
  currentUserState: {
    getState: vi.fn(),
    getInitialState: vi.fn(),
    subscribe: vi.fn(),
  },
  handleCallback: vi.fn(),
  logout: vi.fn(),
  dispose: vi.fn(),
  getLoginUrls: vi.fn(),
})

const mockUser = {
  id: 'user-123',
  name: 'Test User',
  email: 'test@example.com',
  role: 'developer',
  roles: [{name: 'developer', title: 'Developer'}],
}

describe('useAuthState', () => {
  const mockInstance: SanityInstance = {
    identity: {
      id: 'abc123store',
      projectId: 'project-123',
      dataset: 'dataset-123',
    },
    config: {},
  }

  // Setup mock for useSanityInstance
  beforeEach(() => {
    vi.spyOn(context, 'useSanityInstance').mockReturnValue(mockInstance)
  })

<<<<<<< HEAD
  it('should return the current auth state', () => {
    const mockAuthStore = createMockAuthStore({
      type: 'logged-in',
      token: 'token-123',
      currentUser: mockUser,
=======
    // Wrap hook in SanityProvider and render
    const sanityInstance = createSanityInstance({projectId: 'test', dataset: 'test'})
    const {result} = renderHook(() => useAuthState(), {
      wrapper: ({children}) => (
        <SanityProvider sanityInstance={sanityInstance}>{children}</SanityProvider>
      ),
>>>>>>> b490d861
    })
    vi.mocked(getAuthStore).mockReturnValue(mockAuthStore)

    const {result} = renderHook(() => useAuthState())
    const current = result.current as Extract<AuthState, {type: 'logged-in'}>
    expect(current.type).toBe('logged-in')
    expect(current.token).toBe('token-123')
    expect(current.currentUser).toBe(mockUser)
  })

  it('should handle signed out state', () => {
    const mockAuthStore = createMockAuthStore({type: 'logged-out', isDestroyingSession: false})
    vi.mocked(getAuthStore).mockReturnValue(mockAuthStore)

    const {result} = renderHook(() => useAuthState())
    expect(result.current.type).toBe('logged-out')
  })

<<<<<<< HEAD
  it('should subscribe to auth state changes', () => {
    const subscribe = vi.fn()
    const mockAuthStore = createMockAuthStore({
      type: 'logged-in',
      token: 'token-123',
      currentUser: null,
=======
    const sanityInstance = createSanityInstance({projectId: 'test', dataset: 'test'})
    const {result, rerender} = renderHook(() => useAuthState(), {
      wrapper: ({children}) => (
        <SanityProvider sanityInstance={sanityInstance}>{children}</SanityProvider>
      ),
>>>>>>> b490d861
    })
    mockAuthStore.authState.subscribe = subscribe

    vi.mocked(getAuthStore).mockReturnValue(mockAuthStore)

    renderHook(() => useAuthState())
    expect(subscribe).toHaveBeenCalled()
  })
})<|MERGE_RESOLUTION|>--- conflicted
+++ resolved
@@ -1,11 +1,14 @@
-<<<<<<< HEAD
-import {type AuthState, type AuthStore, getAuthStore, type SanityInstance} from '@sanity/sdk'
-=======
-import {type AuthState, type AuthStore, createSanityInstance, getAuthStore} from '@sanity/sdk'
->>>>>>> b490d861
+import {
+  type AuthState,
+  type AuthStore,
+  createSanityInstance,
+  getAuthStore,
+  type SanityInstance,
+} from '@sanity/sdk'
 import {renderHook} from '@testing-library/react'
 import {describe, expect, it, vi} from 'vitest'
 
+import {SanityProvider} from '../../components/context/SanityProvider'
 import * as context from '../context/useSanityInstance'
 import {useAuthState} from './useAuthState'
 
@@ -58,24 +61,20 @@
     vi.spyOn(context, 'useSanityInstance').mockReturnValue(mockInstance)
   })
 
-<<<<<<< HEAD
   it('should return the current auth state', () => {
     const mockAuthStore = createMockAuthStore({
       type: 'logged-in',
       token: 'token-123',
       currentUser: mockUser,
-=======
-    // Wrap hook in SanityProvider and render
+    })
+    vi.mocked(getAuthStore).mockReturnValue(mockAuthStore)
+
     const sanityInstance = createSanityInstance({projectId: 'test', dataset: 'test'})
     const {result} = renderHook(() => useAuthState(), {
       wrapper: ({children}) => (
         <SanityProvider sanityInstance={sanityInstance}>{children}</SanityProvider>
       ),
->>>>>>> b490d861
     })
-    vi.mocked(getAuthStore).mockReturnValue(mockAuthStore)
-
-    const {result} = renderHook(() => useAuthState())
     const current = result.current as Extract<AuthState, {type: 'logged-in'}>
     expect(current.type).toBe('logged-in')
     expect(current.token).toBe('token-123')
@@ -90,20 +89,12 @@
     expect(result.current.type).toBe('logged-out')
   })
 
-<<<<<<< HEAD
   it('should subscribe to auth state changes', () => {
     const subscribe = vi.fn()
     const mockAuthStore = createMockAuthStore({
       type: 'logged-in',
       token: 'token-123',
       currentUser: null,
-=======
-    const sanityInstance = createSanityInstance({projectId: 'test', dataset: 'test'})
-    const {result, rerender} = renderHook(() => useAuthState(), {
-      wrapper: ({children}) => (
-        <SanityProvider sanityInstance={sanityInstance}>{children}</SanityProvider>
-      ),
->>>>>>> b490d861
     })
     mockAuthStore.authState.subscribe = subscribe
 
