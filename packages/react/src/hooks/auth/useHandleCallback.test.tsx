--- conflicted
+++ resolved
@@ -1,8 +1,4 @@
-<<<<<<< HEAD
-import {type AuthState, type AuthStore, getAuthStore} from '@sanity/sdk'
-=======
-import {type AuthStore, createSanityInstance, getAuthStore} from '@sanity/sdk'
->>>>>>> b490d861
+import {type AuthState, type AuthStore, createSanityInstance, getAuthStore} from '@sanity/sdk'
 import {renderHook} from '@testing-library/react'
 import {describe, expect, it, vi} from 'vitest'
 
@@ -100,8 +96,9 @@
     }
     vi.mocked(getAuthStore).mockReturnValue(mockAuthStore as unknown as AuthStore)
 
+    const sanityInstance = createSanityInstance({projectId: 'test', dataset: 'test'})
     const wrapper = ({children}: {children: React.ReactNode}) => (
-      <SanityProvider config={{projectId: 'test', dataset: 'test'}}>{children}</SanityProvider>
+      <SanityProvider sanityInstance={sanityInstance}>{children}</SanityProvider>
     )
 
     renderHook(() => useHandleCallback(), {wrapper})
