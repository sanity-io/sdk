{
  "name": "@sanity/sdk-react",
  "version": "0.0.0-alpha.28",
  "private": false,
  "description": "Sanity SDK React toolkit for Content OS",
  "keywords": [
    "sanity",
    "sdk",
    "content operating system",
    "cms",
    "headless",
    "realtime",
    "content"
  ],
  "homepage": "https://github.com/sanity-io/sdk/tree/main/packages/react/README.md",
  "bugs": {
    "url": "https://github.com/sanity-io/sdk/issues"
  },
  "repository": {
    "type": "git",
    "url": "git+ssh://git@github.com/sanity-io/sdk.git"
  },
  "license": "MIT",
  "author": "Sanity <developers@sanity.io>",
  "sideEffects": false,
  "type": "module",
  "exports": {
    ".": {
      "source": "./src/_exports/index.ts",
      "import": "./dist/index.js",
      "default": "./dist/index.js"
    },
    "./package.json": "./package.json"
  },
  "main": "./dist/index.js",
  "module": "./dist/index.js",
  "types": "./dist/index.d.ts",
  "files": [
    "dist",
    "src"
  ],
  "scripts": {
    "build": "pkg build --strict --clean --check",
    "build:bundle": "vite build --configLoader runner --config package.bundle.ts",
    "clean": "rimraf dist",
    "dev": "pkg watch",
    "docs": "typedoc --out docs --tsconfig ./tsconfig.dist.json",
    "format": "prettier --write --cache --ignore-unknown .",
    "lint": "eslint .",
    "prepublishOnly": "pnpm run build",
    "test": "vitest run",
    "test:coverage": "vitest run --coverage",
    "test:watch": "vitest",
    "ts:check": "tsc --noEmit"
  },
  "browserslist": "extends @sanity/browserslist-config",
  "prettier": "@sanity/prettier-config",
  "dependencies": {
    "@sanity/client": "^6.28.4",
    "@sanity/logos": "^2.1.13",
    "@sanity/message-protocol": "^0.8.0",
    "@sanity/sdk": "workspace:*",
    "@sanity/types": "^3.83.0",
    "@types/lodash-es": "^4.17.12",
    "lodash-es": "^4.17.21",
<<<<<<< HEAD
    "react-compiler-runtime": "19.0.0-beta-e993439-20250328",
=======
    "react-compiler-runtime": "19.0.0-beta-ebf51a3-20250411",
>>>>>>> 5ee89836
    "react-error-boundary": "^5.0.0",
    "rxjs": "^7.8.2"
  },
  "devDependencies": {
    "@repo/config-eslint": "workspace:*",
    "@repo/config-test": "workspace:*",
    "@repo/package.bundle": "workspace:*",
    "@repo/package.config": "workspace:*",
    "@repo/tsconfig": "workspace:*",
    "@sanity/browserslist-config": "^1.0.5",
    "@sanity/comlink": "^3.0.1",
    "@sanity/pkg-utils": "^7.2.2",
    "@sanity/prettier-config": "^1.0.3",
    "@testing-library/jest-dom": "^6.6.3",
    "@testing-library/react": "^16.3.0",
    "@types/react": "^19.1.0",
    "@types/react-dom": "^19.1.1",
    "@vitejs/plugin-react": "^4.3.4",
    "@vitest/coverage-v8": "3.1.1",
    "babel-plugin-react-compiler": "19.0.0-beta-ebf51a3-20250411",
    "eslint": "^9.22.0",
    "jsdom": "^25.0.1",
    "prettier": "^3.5.3",
    "react": "^19.1.0",
    "react-dom": "^19.1.0",
    "typescript": "^5.7.3",
    "vite": "^6.3.2",
    "vitest": "^3.1.2"
  },
  "peerDependencies": {
    "react": "^18.0.0 || ^19.0.0",
    "react-dom": "^18.0.0 || ^19.0.0"
  },
  "packageManager": "pnpm@10.8.0",
  "engines": {
    "node": ">=20.0.0"
  },
  "publishConfig": {
    "access": "public"
  }
}<|MERGE_RESOLUTION|>--- conflicted
+++ resolved
@@ -63,11 +63,7 @@
     "@sanity/types": "^3.83.0",
     "@types/lodash-es": "^4.17.12",
     "lodash-es": "^4.17.21",
-<<<<<<< HEAD
-    "react-compiler-runtime": "19.0.0-beta-e993439-20250328",
-=======
     "react-compiler-runtime": "19.0.0-beta-ebf51a3-20250411",
->>>>>>> 5ee89836
     "react-error-boundary": "^5.0.0",
     "rxjs": "^7.8.2"
   },
