--- conflicted
+++ resolved
@@ -57,10 +57,6 @@
   "prettier": "@sanity/prettier-config",
   "dependencies": {
     "@sanity/client": "^6.28.4",
-<<<<<<< HEAD
-    "@sanity/logos": "^2.1.13",
-=======
->>>>>>> e67fbf11
     "@sanity/message-protocol": "^0.8.0",
     "@sanity/sdk": "workspace:*",
     "@sanity/types": "^3.83.0",
