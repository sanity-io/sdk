<p align="center">
  <a href="https://sanity.io">
    <img src="https://cdn.sanity.io/images/3do82whm/next/1dfce9dde7a62ccaa8e8377254a1e919f6c07ad3-128x128.svg" />
  </a>
  <h1 align="center">Sanity SDK - React</h1>
</p>

React hooks for creating Sanity applications.

## Installation

```bash
npm i @sanity/sdk-react @sanity/sdk
```

## SDK Documentation

See the [SDK Documentation](https://sdk-docs.sanity.dev) for more information.

## Quick Start

Here's how to implement your Sanity application:

```bash
# Create a new Vite React TypeScript project
npm create vite@latest my-content-os-app -- --template react-ts -y
cd my-content-os-app
# Install Sanity dependencies
npm i @sanity/sdk-react @sanity/sdk
# Run the app
npm run dev
# In another terminal, run the Sanity CoreUI
npx @sanity/os-cli run --url=http://localhost:5173/
```

```tsx
// src/App.tsx
import {SanityConfig} from '@sanity/sdk'
import {SanityApp} from '@sanity/sdk-react/components'
import {useCurrentUser, useLogOut} from '@sanity/sdk-react/hooks'

import './App.css'

const sanityConfig: SanityConfig = {
  projectId: '<your-project-id>',
  dataset: '<your-dataset>',
  // optional auth config set projectId and dataset to '' and authScope to 'global' for a global token
  // auth: {
<<<<<<< HEAD
  //   authScope: 'global',
  //   ...
=======
  //   authScope: "org",
>>>>>>> a0ffb454
  // },
}

export function App(): JSX.Element {
  return (
    <SanityApp sanityConfig={sanityConfig}>
      <MyApp />
    </SanityApp>
  )
}

function MyApp() {
  const currentUser = useCurrentUser()
  const logout = useLogOut()

  return (
    <div>
      <h1>Hello, {currentUser?.name}!</h1>
      <button onClick={logout}>Logout</button>
    </div>
  )
}

export default App
```

```css
/* src/App.css */
#root {
  margin: auto;
}

.sc-login-layout {
  min-height: 100vh;
  display: flex;
  background: #f3f3f3;
}

.sc-login-layout__container {
  margin: auto;
  padding: 2rem;
}

.sc-login-layout__card {
  background: white;
  padding: 2rem;
}

.sc-login__title,
.sc-login-callback {
  text-align: center;
  margin-bottom: 2rem;
  color: #333;
}

.sc-login-providers {
  display: flex;
  flex-direction: column;
  gap: 1rem;
}

.sc-login-providers a {
  padding: 0.8rem;
  border: 1px solid #ddd;
  text-decoration: none;
  color: #333;
  text-align: center;
}

.sc-login-footer {
  margin-top: 2rem;
  text-align: center;
}

.sc-login-footer__links {
  list-style: none;
  padding: 0;
  display: flex;
  justify-content: center;
  gap: 1.5rem;
}

.sc-login-footer__link a {
  font-size: 0.9rem;
}
```

## Available Hooks

- `useAuthState` - Get current authentication state
- `useCurrentUser` - Access the currently authenticated user
- `useAuthToken` - Access the authentication token
- `useLoginUrls` - Get OAuth login URLs
- `useLogOut` - Handle user logout
- `useSanityInstance` - Access the Sanity client instance
- and more...

## TypeScript Support

This package includes TypeScript definitions. You can import types like:

```tsx
import type {
  SanityProviderProps,
  AuthBoundaryProps,
  LoginLayoutProps,
  LoginErrorProps,
} from '@sanity/react'
```

## License

MIT © Sanity.io<|MERGE_RESOLUTION|>--- conflicted
+++ resolved
@@ -46,12 +46,8 @@
   dataset: '<your-dataset>',
   // optional auth config set projectId and dataset to '' and authScope to 'global' for a global token
   // auth: {
-<<<<<<< HEAD
   //   authScope: 'global',
   //   ...
-=======
-  //   authScope: "org",
->>>>>>> a0ffb454
   // },
 }
 
