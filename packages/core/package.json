--- conflicted
+++ resolved
@@ -61,14 +61,9 @@
     "@repo/package.config": "workspace:*",
     "@sanity/pkg-utils": "^6.11.14",
     "@sanity/prettier-config": "^1.0.3",
-<<<<<<< HEAD
     "@sanity/types": "^3.65.0",
-    "@vitest/coverage-v8": "2.1.4",
-    "eslint": "^9.14.0",
-=======
     "@vitest/coverage-v8": "2.1.8",
     "eslint": "^9.16.0",
->>>>>>> 1434361d
     "lint-staged": "^15.2.10",
     "prettier": "^3.4.1",
     "typescript": "^5.7.2",
