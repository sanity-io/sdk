--- conflicted
+++ resolved
@@ -78,11 +78,8 @@
   createProjectHandle,
 } from '../config/handles'
 export {
-<<<<<<< HEAD
   type AssetHandle,
-=======
   canvasSource,
->>>>>>> 474ff5d7
   type DatasetHandle,
   datasetSource,
   type DocumentHandle,
