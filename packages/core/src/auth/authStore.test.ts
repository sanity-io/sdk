--- conflicted
+++ resolved
@@ -25,7 +25,7 @@
     ...original,
     getAuthCode: vi.fn(),
     getTokenFromStorage: vi.fn(),
-<<<<<<< HEAD
+    getTokenFromLocation: vi.fn(),
   }
 })
 
@@ -35,9 +35,6 @@
     ...original,
     getStudioTokenFromLocalStorage: vi.fn(),
     checkForCookieAuth: vi.fn(),
-=======
-    getTokenFromLocation: vi.fn(),
->>>>>>> e67fbf11
   }
 })
 
@@ -237,7 +234,6 @@
       expect(dashboardContext).toStrictEqual({})
     })
 
-<<<<<<< HEAD
     it('sets to logged in using studio token when studio mode is enabled and token exists', () => {
       const studioToken = 'studio-token'
       const projectId = 'studio-project'
@@ -307,7 +303,7 @@
       expect(getTokenFromStorage).toHaveBeenCalled()
       expect(authState).toMatchObject({type: AuthStateType.LOGGED_IN, token: storageToken})
       expect(options.authMethod).toBe('localstorage')
-=======
+    })
     it('sets to logging in if getTokenFromLocation returns a token', () => {
       const initialLocationHref = 'https://example.com/#token=hash-token'
       instance = createSanityInstance({
@@ -325,7 +321,6 @@
         isExchangingToken: false,
       })
       expect(getTokenFromLocation).toHaveBeenCalledWith(initialLocationHref)
->>>>>>> e67fbf11
     })
   })
 
