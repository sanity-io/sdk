--- conflicted
+++ resolved
@@ -143,14 +143,10 @@
   return {
     type: 'document.create',
     ...doc,
-<<<<<<< HEAD
     ...(doc.documentId && {
       documentId: doc.liveEdit ? doc.documentId : getPublishedId(doc.documentId),
     }),
-=======
-    ...(doc.documentId && {documentId: getPublishedId(doc.documentId)}),
     ...(initialValue && {initialValue}),
->>>>>>> 6329f69d
   }
 }
 
