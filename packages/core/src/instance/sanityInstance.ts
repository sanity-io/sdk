--- conflicted
+++ resolved
@@ -1,16 +1,10 @@
 import type {SanityInstance} from './types'
-
-<<<<<<< HEAD
-export const storesKey = Symbol('stores')
 
 /**
  * @public
  * @module @sanity/sdk
  * @category Sanity Instance
  */
-=======
-/** @public */
->>>>>>> 73d3de1d
 export interface SanityConfig {
   projectId: string
   dataset: string
