--- conflicted
+++ resolved
@@ -24,26 +24,6 @@
   | 'useProjectHostname'
 
 const allowedKeys = Object.keys({
-<<<<<<< HEAD
-  apiHost: null,
-  useCdn: null,
-  token: null,
-  perspective: null,
-  proxy: null,
-  withCredentials: null,
-  timeout: null,
-  maxRetries: null,
-  dataset: null,
-  projectId: null,
-  scope: null,
-  apiVersion: null,
-  requestTagPrefix: null,
-  useProjectHostname: null,
-} satisfies Record<keyof Omit<ClientOptions, 'middleware'>, null>) as (keyof Omit<
-  ClientOptions,
-  'middleware'
->)[]
-=======
   'apiHost': null,
   'useCdn': null,
   'token': null,
@@ -60,7 +40,6 @@
   'useProjectHostname': null,
   '~experimental_resource': null,
 } satisfies Record<keyof ClientOptions, null>) as (keyof ClientOptions)[]
->>>>>>> 390cb1a0
 
 const DEFAULT_CLIENT_CONFIG: ClientConfig = {
   apiVersion: DEFAULT_API_VERSION,
