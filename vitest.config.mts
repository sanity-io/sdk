--- conflicted
+++ resolved
@@ -11,17 +11,7 @@
         'packages/core/src/_exports/*.ts',
         'packages/react/src/_exports/*.ts',
         '**/*/_synchronous-groq-js.mjs',
-<<<<<<< HEAD
-        'packages/react/src/_exports/index.ts',
-        'packages/react/src/_exports/hooks.ts',
-        'packages/react/src/_exports/components.ts',
-        'packages/react/src/_exports/context.ts',
-        'packages/react-internal/src/_exports/index.ts',
-        'packages/react-internal/src/version.ts',
-        'packages/react-internal/src/_exports/components.ts',
         '**/getEnv.ts',
-=======
->>>>>>> 08b45828
       ],
       thresholds: {
         // We should adjust these thresholds as we see what a reasonable coverage is
