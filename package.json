{
  "name": "sdk-root",
  "version": "0.0.0",
  "private": true,
  "description": "Sanity SDK for Content OS",
  "keywords": [],
  "homepage": "https://github.com/sanity-io/sdk#readme",
  "bugs": {
    "url": "https://github.com/sanity-io/sdk/issues"
  },
  "repository": {
    "type": "git",
    "url": "git+ssh://git@github.com/sanity-io/sdk.git"
  },
  "license": "MIT",
  "author": "Sanity <developers@sanity.io>",
  "sideEffects": false,
  "scripts": {
    "all": "turbo run build && turbo run lint && turbo run test:coverage && pnpm build:docs",
    "build": "turbo run build --filter='./packages/*' --filter='./apps/*'",
    "build:docs": "turbo run docs && typedoc",
    "build:packages": "turbo run build --filter='./packages/*' --filter='!./packages/@repo/*'",
<<<<<<< HEAD
    "build:visualizer": "VISUALIZER=true turbo run build --filter='./packages/*'",
=======
    "clean": "run-s clean:build clean:deps",
    "clean:build": "turbo run clean",
    "clean:deps": "rimraf packages/*/node_modules apps/*/node_modules node_modules",
>>>>>>> 4e10d11c
    "dev:kitchensink": "turbo run dev --filter=@sanity/kitchensink-react",
    "dev:storybook": "turbo run dev --filter={@sanity/storybook,@sanity/sdk,@sanity/sdk-react} --parallel",
    "format": "prettier --write --cache --ignore-unknown .",
    "lint": "turbo run lint -- --fix",
    "prepare": "husky",
    "test": "vitest run",
    "test:coverage": "vitest run --coverage",
    "test:watch": "vitest watch",
    "ts:check": "tsc --noEmit"
  },
  "lint-staged": {
    "!(*.{ts,tsx})": "prettier --write",
    "*.{ts,tsx}": [
      "eslint --fix",
      "prettier --write"
    ]
  },
  "prettier": "@sanity/prettier-config",
  "devDependencies": {
    "@commitlint/cli": "^19.6.1",
    "@commitlint/config-conventional": "^19.6.0",
    "@sanity/pkg-utils": "^6.12.2",
    "@sanity/prettier-config": "^1.0.3",
    "@vitest/coverage-v8": "2.1.8",
    "husky": "^9.1.6",
    "lint-staged": "^15.2.10",
    "npm-run-all2": "^7.0.2",
    "prettier": "^3.4.2",
<<<<<<< HEAD
    "rollup-plugin-visualizer": "^5.13.1",
=======
    "rimraf": "^6.0.1",
>>>>>>> 4e10d11c
    "turbo": "^2.3.3",
    "typedoc": "^0.27.6",
    "typescript": "^5.7.2",
    "vitest": "^2.1.8"
  },
  "packageManager": "pnpm@9.15.2",
  "engines": {
    "node": ">=20.0.0"
  }
}<|MERGE_RESOLUTION|>--- conflicted
+++ resolved
@@ -20,13 +20,10 @@
     "build": "turbo run build --filter='./packages/*' --filter='./apps/*'",
     "build:docs": "turbo run docs && typedoc",
     "build:packages": "turbo run build --filter='./packages/*' --filter='!./packages/@repo/*'",
-<<<<<<< HEAD
     "build:visualizer": "VISUALIZER=true turbo run build --filter='./packages/*'",
-=======
     "clean": "run-s clean:build clean:deps",
     "clean:build": "turbo run clean",
     "clean:deps": "rimraf packages/*/node_modules apps/*/node_modules node_modules",
->>>>>>> 4e10d11c
     "dev:kitchensink": "turbo run dev --filter=@sanity/kitchensink-react",
     "dev:storybook": "turbo run dev --filter={@sanity/storybook,@sanity/sdk,@sanity/sdk-react} --parallel",
     "format": "prettier --write --cache --ignore-unknown .",
@@ -55,11 +52,8 @@
     "lint-staged": "^15.2.10",
     "npm-run-all2": "^7.0.2",
     "prettier": "^3.4.2",
-<<<<<<< HEAD
+    "rimraf": "^6.0.1",
     "rollup-plugin-visualizer": "^5.13.1",
-=======
-    "rimraf": "^6.0.1",
->>>>>>> 4e10d11c
     "turbo": "^2.3.3",
     "typedoc": "^0.27.6",
     "typescript": "^5.7.2",
